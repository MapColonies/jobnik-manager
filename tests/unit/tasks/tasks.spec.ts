--- conflicted
+++ resolved
@@ -1,11 +1,7 @@
 /* eslint-disable @typescript-eslint/naming-convention */
 import jsLogger from '@map-colonies/js-logger';
-<<<<<<< HEAD
-import { PrismaClient, Prisma, TaskType, JobMode, StageOperationStatus } from '@prisma/client';
 import { faker } from '@faker-js/faker';
-=======
-import { PrismaClient, Prisma, TaskType } from '@prismaClient';
->>>>>>> c9b1d675
+import { PrismaClient, Prisma, TaskType, JobMode, StageOperationStatus } from '@prismaClient';
 import { StageManager } from '@src/stages/models/manager';
 import { JobManager } from '@src/jobs/models/manager';
 import { errorMessages as stagesErrorMessages } from '@src/stages/models/errors';
