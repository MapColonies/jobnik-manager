import jsLogger from '@map-colonies/js-logger';
import { trace } from '@opentelemetry/api';
import httpStatusCodes from 'http-status-codes';
import { PrismaClient } from '@prismaClient';
import { getApp } from '@src/app';
import { SERVICES } from '@src/common/constants';
import { initConfig } from '@src/common/config';
import { DocsRequestSender } from './helpers/docsRequestSender';

describe('docs', function () {
  let requestSender: DocsRequestSender;
  let prisma: PrismaClient;

  beforeAll(async function () {
    await initConfig(true);
  });

  beforeEach(async function () {
    const [app, container] = await getApp({
      override: [
        { token: SERVICES.LOGGER, provider: { useValue: jsLogger({ enabled: false }) } },
        { token: SERVICES.TRACER, provider: { useValue: trace.getTracer('testTracer') } },
      ],
      useChild: true,
    });

    requestSender = new DocsRequestSender(app);
    prisma = container.resolve<PrismaClient>(SERVICES.PRISMA);
  });

  afterEach(async () => {
<<<<<<< HEAD
    await pool.end();
=======
    await prisma.$disconnect();
>>>>>>> c9b1d675
  });

  afterAll(async () => {
    await prisma.$disconnect();
  });

  describe('Happy Path', function () {
    it('should return 200 status code and the resource', async function () {
      const response = await requestSender.getDocs();

      expect(response.status).toBe(httpStatusCodes.OK);
      expect(response.type).toBe('text/html');
    });

    it('should return 200 status code and the json spec', async function () {
      const response = await requestSender.getDocsJson();

      expect(response.status).toBe(httpStatusCodes.OK);

      expect(response.type).toBe('application/json');
      expect(response.body).toHaveProperty('openapi');
    });
  });
});<|MERGE_RESOLUTION|>--- conflicted
+++ resolved
@@ -29,16 +29,9 @@
   });
 
   afterEach(async () => {
-<<<<<<< HEAD
-    await pool.end();
-=======
     await prisma.$disconnect();
->>>>>>> c9b1d675
   });
 
-  afterAll(async () => {
-    await prisma.$disconnect();
-  });
 
   describe('Happy Path', function () {
     it('should return 200 status code and the resource', async function () {
