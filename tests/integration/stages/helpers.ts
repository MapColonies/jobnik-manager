import { createActor } from 'xstate';
import { faker } from '@faker-js/faker';
import { JobMode, StageName, StageOperationStatus, TaskOperationStatus, type Prisma, type PrismaClient } from '@prismaClient';
import { StageCreateWithTasksModel, StageModel, StagePrismaObject } from '@src/stages/models/models';
import { stageStateMachine } from '@src/stages/models/stageStateMachine';
import { TaskCreateModel } from '@src/tasks/models/models';
import { convertPrismaToStageResponse } from '@src/stages/models/helper';
<<<<<<< HEAD
import { taskStateMachine } from '@src/tasks/models/taskStateMachine';
=======
>>>>>>> 9de66131
import { createJobRecord, createJobRequestBody } from '../jobs/helpers';

const persistedSnapshot = createActor(stageStateMachine).start().getPersistedSnapshot();

/**
 * Creates a stage with the given payload and auto generate a job record.
 * Also support tasks creation as part of the stage creation payload.
 */
export const createStageWithJob = async (stagePayload: StageCreateWithTasksModel, prisma: PrismaClient): Promise<StageModel> => {
  const createStageActor = createActor(stageStateMachine).start();
  const persistenceSnapshot = createStageActor.getPersistedSnapshot();

<<<<<<< HEAD
  const createTaskActor = createActor(taskStateMachine).start();
  const taskPersistenceSnapshot = createTaskActor.getPersistedSnapshot();

=======
>>>>>>> 9de66131
  const job = await createJobRecord({ ...createJobRequestBody, jobMode: JobMode.DYNAMIC }, prisma);

  let input = undefined;
  let tasksInput = undefined;
  const { tasks: taskReq, type, ...bodyInput } = stagePayload;

  input = {
    ...bodyInput,
    name: type,
    status: StageOperationStatus.CREATED,
    job: {
      connect: {
        id: job.id,
      },
    },
    xstate: persistenceSnapshot,
  } satisfies Prisma.StageCreateInput;

  // will add also task creation, if exists in request
  if (taskReq !== undefined && taskReq.length > 0) {
    const tasks: TaskCreateModel[] = taskReq;
    tasksInput = tasks.map((task) => {
<<<<<<< HEAD
      const taskFull = Object.assign(task, { xstate: taskPersistenceSnapshot, status: TaskOperationStatus.CREATED });
=======
      const taskFull = Object.assign(task, { xstate: persistenceSnapshot, status: TaskOperationStatus.CREATED });
>>>>>>> 9de66131
      return taskFull;
    });

    input = { ...input, task: { create: tasksInput } } satisfies Prisma.StageCreateInput;
  }

  const queryBody: Prisma.StageCreateArgs = {
    data: input,
    include: {
      task: true,
    },
  };

  const stage = await prisma.stage.create(queryBody);
  return convertPrismaToStageResponse(stage);
};

/**
 * adding stage record to exists job
 * @param body prisma stage create body
 * @param prisma prisma client
 * @returns
 */
export const addStageRecord = async (body: Prisma.StageCreateManyInput, prisma: PrismaClient): Promise<StagePrismaObject> => {
  const res = await prisma.stage.create({ data: body });
  return res;
};

export const createStageWithoutTaskBody = {
  jobId: faker.string.uuid(),
  name: StageName.DEFAULT,
  data: {},
  xstate: persistedSnapshot,
  userMetadata: {},
} satisfies Prisma.StageCreateManyInput;<|MERGE_RESOLUTION|>--- conflicted
+++ resolved
@@ -5,10 +5,7 @@
 import { stageStateMachine } from '@src/stages/models/stageStateMachine';
 import { TaskCreateModel } from '@src/tasks/models/models';
 import { convertPrismaToStageResponse } from '@src/stages/models/helper';
-<<<<<<< HEAD
 import { taskStateMachine } from '@src/tasks/models/taskStateMachine';
-=======
->>>>>>> 9de66131
 import { createJobRecord, createJobRequestBody } from '../jobs/helpers';
 
 const persistedSnapshot = createActor(stageStateMachine).start().getPersistedSnapshot();
@@ -21,12 +18,9 @@
   const createStageActor = createActor(stageStateMachine).start();
   const persistenceSnapshot = createStageActor.getPersistedSnapshot();
 
-<<<<<<< HEAD
   const createTaskActor = createActor(taskStateMachine).start();
   const taskPersistenceSnapshot = createTaskActor.getPersistedSnapshot();
 
-=======
->>>>>>> 9de66131
   const job = await createJobRecord({ ...createJobRequestBody, jobMode: JobMode.DYNAMIC }, prisma);
 
   let input = undefined;
@@ -49,11 +43,8 @@
   if (taskReq !== undefined && taskReq.length > 0) {
     const tasks: TaskCreateModel[] = taskReq;
     tasksInput = tasks.map((task) => {
-<<<<<<< HEAD
       const taskFull = Object.assign(task, { xstate: taskPersistenceSnapshot, status: TaskOperationStatus.CREATED });
-=======
-      const taskFull = Object.assign(task, { xstate: persistenceSnapshot, status: TaskOperationStatus.CREATED });
->>>>>>> 9de66131
+
       return taskFull;
     });
 
