--- conflicted
+++ resolved
@@ -235,18 +235,11 @@
       };
       cookie?: never;
     };
-<<<<<<< HEAD
-    /** Get task by stage ID */
+    /** Get tasks by stage ID */
     get: operations['getTasksByStageId'];
     put?: never;
     /** Adds tasks to the end of a  existing stage */
     post: operations['addTasks'];
-=======
-    /** Get tasks by stage ID */
-    get: operations['getTasksByStageId'];
-    put?: never;
-    post?: never;
->>>>>>> 553edf7c
     delete?: never;
     options?: never;
     head?: never;
@@ -272,11 +265,7 @@
       path?: never;
       cookie?: never;
     };
-<<<<<<< HEAD
-    /** Get task by criteria */
-=======
     /** Get tasks by criteria */
->>>>>>> 553edf7c
     get: operations['getTasksByCriteria'];
     put?: never;
     post?: never;
@@ -319,11 +308,7 @@
     delete?: never;
     options?: never;
     head?: never;
-<<<<<<< HEAD
-    /** update user metadata object */
-=======
     /** Update user metadata object */
->>>>>>> 553edf7c
     patch: operations['updateTaskUserMetadata'];
     trace?: never;
   };
@@ -443,7 +428,6 @@
     taskType: 'TILE_SEEDING' | 'TILE_RENDERING' | 'PUBLISH_CATALOG' | 'PUBLISH_LAYER' | 'DEFAULT';
     taskPayload: {
       [key: string]: unknown;
-<<<<<<< HEAD
     };
     createStageWithTasksPayload: components['schemas']['createStagePayload'] & {
       tasks?: components['schemas']['createTaskPayload'][];
@@ -452,8 +436,6 @@
       type: components['schemas']['taskType'];
       data: components['schemas']['taskPayload'];
       userMetadata?: components['schemas']['userMetadata'];
-=======
->>>>>>> 553edf7c
     };
     taskResponse: {
       id: components['schemas']['taskId'];
@@ -523,11 +505,8 @@
     tillDate: string;
     /** @description indicated if response body should contain also stages array */
     includeStages: components['schemas']['returnStage'];
-<<<<<<< HEAD
     /** @description indicated if response body should contain also tasks array */
     includeTasks: components['schemas']['returnTask'];
-=======
->>>>>>> 553edf7c
     /** @description unique stage identifier */
     paramStageId: components['schemas']['stageId'];
     /** @description unique job identifier */
@@ -1341,7 +1320,6 @@
       };
     };
   };
-<<<<<<< HEAD
   addTasks: {
     parameters: {
       query?: never;
@@ -1396,8 +1374,6 @@
       };
     };
   };
-=======
->>>>>>> 553edf7c
   getTasksByCriteria: {
     parameters: {
       query?: {
