/* eslint-disable */
import type { TypedRequestHandlers as ImportedTypedRequestHandlers } from '@map-colonies/openapi-helpers/typedRequestHandler';
export type paths = {
  '/jobs': {
    parameters: {
      query?: never;
      header?: never;
      path?: never;
      cookie?: never;
    };
    /** find jobs by criteria */
    get: operations['findJobs'];
<<<<<<< HEAD
    put?: never;
    /** Creates a new job */
    post: operations['createJob'];
    delete?: never;
    options?: never;
    head?: never;
    patch?: never;
    trace?: never;
  };
  '/jobs/{jobId}': {
    parameters: {
      query?: never;
      header?: never;
      path: {
        /** @description ID of Job */
        jobId: components['parameters']['jobId'];
      };
      cookie?: never;
    };
    /** Get job by id */
    get: operations['getJob'];
    put?: never;
    post?: never;
    delete?: never;
    options?: never;
    head?: never;
    patch?: never;
    trace?: never;
  };
  '/jobs/{jobId}/user-metadata': {
    parameters: {
      query?: never;
      header?: never;
      path?: never;
      cookie?: never;
    };
    get?: never;
    put?: never;
    post?: never;
    delete?: never;
    options?: never;
    head?: never;
    /** update user metadata object */
    patch: operations['updateUserMetadata'];
    trace?: never;
  };
  '/jobs/{jobId}/priority': {
    parameters: {
      query?: never;
      header?: never;
      path: {
        /** @description ID of Job */
        jobId: components['parameters']['jobId'];
      };
      cookie?: never;
    };
    get?: never;
    put?: never;
    post?: never;
    delete?: never;
    options?: never;
    head?: never;
    /** change priority */
    patch: operations['setPriority'];
    trace?: never;
  };
  '/jobs/{jobId}/status': {
    parameters: {
      query?: never;
      header?: never;
      path: {
        /** @description ID of Job */
        jobId: components['parameters']['jobId'];
      };
      cookie?: never;
    };
    get?: never;
    /** change job's status */
    put: operations['changeJobStatus'];
    post?: never;
=======
    put?: never;
    /** Creates a new job */
    post: operations['createJob'];
>>>>>>> b0e67328
    delete?: never;
    options?: never;
    head?: never;
    patch?: never;
    trace?: never;
  };
};
export type webhooks = Record<string, never>;
export type components = {
  schemas: {
    /** Format: date-time */
    creationTime: string;
    /** Format: date-time */
    updateTime: string;
    /** Format: date-time */
    expirationTime: string | null;
    /** Format: date-time */
    ttl: string | null;
    /** Format: uuid */
    jobId: string;
    jobPayload: {
      [key: string]: unknown;
    };
    percentage: number;
    attempts: number;
    /** Format: uuid */
    stageId: string;
    stagePayload: Record<string, never>;
    notifications: Record<string, never>;
    /**
     * @example LOW
     * @enum {string}
     */
    priority: 'VERY_HIGH' | 'HIGH' | 'MEDIUM' | 'LOW' | 'VERY_LOW';
    /** @enum {string} */
    creator: 'MAP_COLONIES' | 'UNKNOWN';
    /**
     * @example PENDING
     * @enum {string}
     */
    status: 'PENDING' | 'IN_PROGRESS' | 'COMPLETED' | 'FAILED' | 'ABORTED' | 'WAITING_FOR_APPROVAL' | 'PAUSED' | 'WAITING';
    /**
     * @example PRE_DEFINED
     * @enum {string}
     */
    jobMode: 'PRE_DEFINED' | 'DYNAMIC';
    /**
     * @example DEFAULT
     * @enum {string}
     */
    jobName: 'INGESTION' | 'EXPORT' | 'DEFAULT';
<<<<<<< HEAD
    userMetadata: {
      [key: string]: unknown;
    };
=======
    userMetadata: Record<string, never>;
>>>>>>> b0e67328
    summary: Record<string, never>;
    createJobPayload: {
      type: components['schemas']['jobMode'];
      name?: components['schemas']['jobName'];
      data: components['schemas']['jobPayload'];
      status?: components['schemas']['status'];
      priority?: components['schemas']['priority'];
      expirationTime?: components['schemas']['expirationTime'];
      ttl?: components['schemas']['ttl'];
      notifications: components['schemas']['notifications'];
      userMetadata: components['schemas']['userMetadata'];
      creator: components['schemas']['creator'];
    } & {
      [key: string]: unknown;
    };
    jobResponse: components['schemas']['createJobPayload'] & {
      id: components['schemas']['jobId'];
      percentage?: components['schemas']['percentage'];
      creationTime?: components['schemas']['creationTime'];
      updateTime?: components['schemas']['updateTime'];
    };
    createStagePayload: {
      type: components['schemas']['taskType'];
      data: components['schemas']['stagePayload'];
      status?: components['schemas']['status'];
      jobId: components['schemas']['jobId'];
      userMetadata?: components['schemas']['userMetadata'];
    };
    stageResponse: components['schemas']['createStagePayload'] & {
      id: components['schemas']['stageId'];
      summary?: components['schemas']['summary'];
      percentage?: components['schemas']['percentage'];
<<<<<<< HEAD
    };
    /** Format: uuid */
    taskId: string;
    /**
     * @example Tile-Merging
     * @enum {string}
     */
    taskType: 'Tile-Merging' | 'Tile-Seeding' | 'Tile-Exporting';
    taskPayload: Record<string, never>;
    createTaskPayload: {
      type: components['schemas']['taskType'];
      data: components['schemas']['taskPayload'];
      status?: components['schemas']['status'];
      stageId: components['schemas']['stageId'];
    };
    taskResponse: {
      id: components['schemas']['taskId'];
      creationTime?: components['schemas']['creationTime'];
      updateTime?: components['schemas']['updateTime'];
      status: components['schemas']['status'];
      attempts?: components['schemas']['attempts'];
      priority?: components['schemas']['priority'];
    } & WithRequired<components['schemas']['createTaskPayload'], 'stageId' | 'status'>;
    createJobResponse: {
      id: components['schemas']['jobId'];
      data?: components['schemas']['jobPayload'];
      status?: components['schemas']['status'];
      percentage?: components['schemas']['percentage'];
      creationTime?: components['schemas']['creationTime'];
      updateTime?: components['schemas']['updateTime'];
      expirationTime?: components['schemas']['expirationTime'];
      type?: components['schemas']['jobMode'];
      userMetadata?: components['schemas']['userMetadata'];
      priority?: components['schemas']['priority'];
      creator?: components['schemas']['creator'];
      ttl?: components['schemas']['ttl'];
      notifications?: components['schemas']['notifications'];
      name?: components['schemas']['jobName'];
    };
    errorMessage: {
      'message:'?: string;
      stacktrace?: string;
    };
    defaultOkMessage: {
      /**
       * @example JOB_MODIFIED_SUCCESSFULLY
       * @enum {string}
       */
      code: 'JOB_MODIFIED_SUCCESSFULLY';
    };
=======
    };
    /** Format: uuid */
    taskId: string;
    /**
     * @example Tile-Merging
     * @enum {string}
     */
    taskType: 'Tile-Merging' | 'Tile-Seeding' | 'Tile-Exporting';
    taskPayload: Record<string, never>;
    createTaskPayload: {
      type: components['schemas']['taskType'];
      data: components['schemas']['taskPayload'];
      status?: components['schemas']['status'];
      stageId: components['schemas']['stageId'];
    };
    taskResponse: {
      id: components['schemas']['taskId'];
      creationTime?: components['schemas']['creationTime'];
      updateTime?: components['schemas']['updateTime'];
      status: components['schemas']['status'];
      attempts?: components['schemas']['attempts'];
      priority?: components['schemas']['priority'];
    } & WithRequired<components['schemas']['createTaskPayload'], 'stageId' | 'status'>;
    createJobResponse: {
      id: components['schemas']['jobId'];
      data?: components['schemas']['jobPayload'];
      status?: components['schemas']['status'];
      percentage?: components['schemas']['percentage'];
      creationTime?: components['schemas']['creationTime'];
      updateTime?: components['schemas']['updateTime'];
      expirationTime?: components['schemas']['expirationTime'];
      type?: components['schemas']['jobMode'];
      userMetadata?: components['schemas']['userMetadata'];
      priority?: components['schemas']['priority'];
      creator?: components['schemas']['creator'];
      ttl?: components['schemas']['ttl'];
      notifications?: components['schemas']['notifications'];
      name?: components['schemas']['jobName'];
    };
    errorMessage: {
      'message:'?: string;
      stacktrace?: string;
    };
>>>>>>> b0e67328
    error: {
      message: string;
    };
  };
  responses: never;
  parameters: {
<<<<<<< HEAD
    /** @description ID of Job */
    jobId: components['schemas']['jobId'];
=======
>>>>>>> b0e67328
    /** @description The mode of the job.
     *      */
    jmode: components['schemas']['jobMode'];
    /** @description The type name of the job.
     *      */
    jname: components['schemas']['jobName'];
    /** @description The type of the job.
     *      */
    priority: components['schemas']['priority'];
    /** @description Name of job creator
     *      */
    creator: components['schemas']['creator'];
    /** @description results start update date */
    fromDate: string;
    /** @description results end update date */
    tillDate: string;
  };
  requestBodies: never;
  headers: never;
  pathItems: never;
};
export type $defs = Record<string, never>;
export interface operations {
  findJobs: {
    parameters: {
      query?: {
        /** @description The mode of the job.
         *      */
        job_mode?: components['parameters']['jmode'];
        /** @description The type name of the job.
         *      */
        job_name?: components['parameters']['jname'];
        /** @description results start update date */
        from_date?: components['parameters']['fromDate'];
        /** @description results end update date */
        till_date?: components['parameters']['tillDate'];
        /** @description The type of the job.
         *      */
        priority?: components['parameters']['priority'];
        /** @description Name of job creator
         *      */
        creator?: components['parameters']['creator'];
      };
      header?: never;
      path?: never;
      cookie?: never;
    };
    requestBody?: never;
    responses: {
      /** @description Array of jobs */
      200: {
        headers: {
          [name: string]: unknown;
        };
        content: {
          'application/json': components['schemas']['jobResponse'][];
<<<<<<< HEAD
        };
      };
      /** @description Bad Request */
      400: {
        headers: {
          [name: string]: unknown;
        };
        content: {
          'application/json': components['schemas']['error'];
        };
      };
      /** @description Internal server error */
      500: {
        headers: {
          [name: string]: unknown;
        };
        content: {
          'application/json': components['schemas']['errorMessage'];
        };
      };
    };
  };
  createJob: {
    parameters: {
      query?: never;
      header?: never;
      path?: never;
      cookie?: never;
    };
    requestBody: {
      content: {
        'application/json': components['schemas']['createJobPayload'];
      };
    };
    responses: {
      /** @description Job created successfully */
      201: {
        headers: {
          [name: string]: unknown;
        };
        content: {
          'application/json': components['schemas']['createJobResponse'];
        };
      };
      /** @description Invalid request, could not create job */
      400: {
        headers: {
          [name: string]: unknown;
        };
        content: {
          'application/json': components['schemas']['errorMessage'];
        };
      };
      /** @description Internal server error */
      500: {
        headers: {
          [name: string]: unknown;
        };
        content: {
          'application/json': components['schemas']['errorMessage'];
        };
      };
    };
  };
  getJob: {
    parameters: {
      query?: never;
      header?: never;
      path: {
        /** @description ID of Job */
        jobId: components['parameters']['jobId'];
      };
      cookie?: never;
    };
    requestBody?: never;
    responses: {
      /** @description Job data */
      200: {
=======
        };
      };
      /** @description Bad Request */
      400: {
>>>>>>> b0e67328
        headers: {
          [name: string]: unknown;
        };
        content: {
<<<<<<< HEAD
          'application/json': components['schemas']['jobResponse'];
        };
      };
      /** @description Job not found */
      404: {
        headers: {
          [name: string]: unknown;
        };
        content: {
          'application/json': components['schemas']['errorMessage'];
=======
          'application/json': components['schemas']['error'];
>>>>>>> b0e67328
        };
      };
      /** @description Internal server error */
      500: {
        headers: {
          [name: string]: unknown;
        };
        content: {
          'application/json': components['schemas']['errorMessage'];
        };
      };
    };
  };
<<<<<<< HEAD
  updateUserMetadata: {
=======
  createJob: {
>>>>>>> b0e67328
    parameters: {
      query?: never;
      header?: never;
      path: {
        /** @description ID of Job */
        jobId: components['parameters']['jobId'];
      };
      cookie?: never;
    };
    requestBody: {
      content: {
<<<<<<< HEAD
        'application/json': components['schemas']['userMetadata'];
      };
    };
    responses: {
      /** @description modify user metadata object */
      200: {
=======
        'application/json': components['schemas']['createJobPayload'];
      };
    };
    responses: {
      /** @description Job created successfully */
      201: {
>>>>>>> b0e67328
        headers: {
          [name: string]: unknown;
        };
        content: {
<<<<<<< HEAD
          'application/json': components['schemas']['defaultOkMessage'];
        };
      };
      /** @description Bad parameters input */
=======
          'application/json': components['schemas']['createJobResponse'];
        };
      };
      /** @description Invalid request, could not create job */
>>>>>>> b0e67328
      400: {
        headers: {
          [name: string]: unknown;
        };
        content: {
          'application/json': components['schemas']['errorMessage'];
        };
      };
<<<<<<< HEAD
      /** @description No such stage on database */
      404: {
        headers: {
          [name: string]: unknown;
        };
        content: {
          'application/json': components['schemas']['errorMessage'];
        };
      };
      /** @description Internal server error */
      500: {
        headers: {
          [name: string]: unknown;
        };
        content: {
          'application/json': components['schemas']['errorMessage'];
        };
      };
    };
  };
  setPriority: {
    parameters: {
      query?: never;
      header?: never;
      path: {
        /** @description ID of Job */
        jobId: components['parameters']['jobId'];
      };
      cookie?: never;
    };
    requestBody: {
      content: {
        'application/json': {
          priority: components['schemas']['priority'];
        };
      };
    };
    responses: {
      /** @description Change priority of job */
      200: {
        headers: {
          [name: string]: unknown;
        };
        content: {
          'application/json': components['schemas']['defaultOkMessage'];
        };
      };
      /** @description Bad request */
      400: {
        headers: {
          [name: string]: unknown;
        };
        content: {
          'application/json': components['schemas']['errorMessage'];
        };
      };
      /** @description Job not found */
      404: {
        headers: {
          [name: string]: unknown;
        };
        content: {
          'application/json': components['schemas']['errorMessage'];
        };
      };
=======
>>>>>>> b0e67328
      /** @description Internal server error */
      500: {
        headers: {
          [name: string]: unknown;
        };
        content: {
          'application/json': components['schemas']['errorMessage'];
<<<<<<< HEAD
        };
      };
    };
  };
  changeJobStatus: {
    parameters: {
      query?: never;
      header?: never;
      path: {
        /** @description ID of Job */
        jobId: components['parameters']['jobId'];
      };
      cookie?: never;
    };
    requestBody: {
      content: {
        'application/json': {
          status: components['schemas']['status'];
        };
      };
    };
    responses: {
      /** @description Change job and related stages + tasks */
      200: {
        headers: {
          [name: string]: unknown;
        };
        content: {
          'application/json': components['schemas']['defaultOkMessage'];
        };
      };
      /** @description Bad parameters input */
      400: {
        headers: {
          [name: string]: unknown;
        };
        content: {
          'application/json': components['schemas']['errorMessage'];
        };
      };
      /** @description Job not found */
      404: {
        headers: {
          [name: string]: unknown;
        };
        content: {
          'application/json': components['schemas']['errorMessage'];
=======
>>>>>>> b0e67328
        };
      };
    };
  };
}
type WithRequired<T, K extends keyof T> = T & {
  [P in K]-?: T[P];
};
export type TypedRequestHandlers = ImportedTypedRequestHandlers<paths, operations>;<|MERGE_RESOLUTION|>--- conflicted
+++ resolved
@@ -10,7 +10,6 @@
     };
     /** find jobs by criteria */
     get: operations['findJobs'];
-<<<<<<< HEAD
     put?: never;
     /** Creates a new job */
     post: operations['createJob'];
@@ -91,11 +90,6 @@
     /** change job's status */
     put: operations['changeJobStatus'];
     post?: never;
-=======
-    put?: never;
-    /** Creates a new job */
-    post: operations['createJob'];
->>>>>>> b0e67328
     delete?: never;
     options?: never;
     head?: never;
@@ -147,13 +141,9 @@
      * @enum {string}
      */
     jobName: 'INGESTION' | 'EXPORT' | 'DEFAULT';
-<<<<<<< HEAD
     userMetadata: {
       [key: string]: unknown;
     };
-=======
-    userMetadata: Record<string, never>;
->>>>>>> b0e67328
     summary: Record<string, never>;
     createJobPayload: {
       type: components['schemas']['jobMode'];
@@ -186,7 +176,6 @@
       id: components['schemas']['stageId'];
       summary?: components['schemas']['summary'];
       percentage?: components['schemas']['percentage'];
-<<<<<<< HEAD
     };
     /** Format: uuid */
     taskId: string;
@@ -237,62 +226,14 @@
        */
       code: 'JOB_MODIFIED_SUCCESSFULLY';
     };
-=======
-    };
-    /** Format: uuid */
-    taskId: string;
-    /**
-     * @example Tile-Merging
-     * @enum {string}
-     */
-    taskType: 'Tile-Merging' | 'Tile-Seeding' | 'Tile-Exporting';
-    taskPayload: Record<string, never>;
-    createTaskPayload: {
-      type: components['schemas']['taskType'];
-      data: components['schemas']['taskPayload'];
-      status?: components['schemas']['status'];
-      stageId: components['schemas']['stageId'];
-    };
-    taskResponse: {
-      id: components['schemas']['taskId'];
-      creationTime?: components['schemas']['creationTime'];
-      updateTime?: components['schemas']['updateTime'];
-      status: components['schemas']['status'];
-      attempts?: components['schemas']['attempts'];
-      priority?: components['schemas']['priority'];
-    } & WithRequired<components['schemas']['createTaskPayload'], 'stageId' | 'status'>;
-    createJobResponse: {
-      id: components['schemas']['jobId'];
-      data?: components['schemas']['jobPayload'];
-      status?: components['schemas']['status'];
-      percentage?: components['schemas']['percentage'];
-      creationTime?: components['schemas']['creationTime'];
-      updateTime?: components['schemas']['updateTime'];
-      expirationTime?: components['schemas']['expirationTime'];
-      type?: components['schemas']['jobMode'];
-      userMetadata?: components['schemas']['userMetadata'];
-      priority?: components['schemas']['priority'];
-      creator?: components['schemas']['creator'];
-      ttl?: components['schemas']['ttl'];
-      notifications?: components['schemas']['notifications'];
-      name?: components['schemas']['jobName'];
-    };
-    errorMessage: {
-      'message:'?: string;
-      stacktrace?: string;
-    };
->>>>>>> b0e67328
     error: {
       message: string;
     };
   };
   responses: never;
   parameters: {
-<<<<<<< HEAD
     /** @description ID of Job */
     jobId: components['schemas']['jobId'];
-=======
->>>>>>> b0e67328
     /** @description The mode of the job.
      *      */
     jmode: components['schemas']['jobMode'];
@@ -349,7 +290,6 @@
         };
         content: {
           'application/json': components['schemas']['jobResponse'][];
-<<<<<<< HEAD
         };
       };
       /** @description Bad Request */
@@ -428,17 +368,10 @@
     responses: {
       /** @description Job data */
       200: {
-=======
-        };
-      };
-      /** @description Bad Request */
-      400: {
->>>>>>> b0e67328
-        headers: {
-          [name: string]: unknown;
-        };
-        content: {
-<<<<<<< HEAD
+        headers: {
+          [name: string]: unknown;
+        };
+        content: {
           'application/json': components['schemas']['jobResponse'];
         };
       };
@@ -449,9 +382,6 @@
         };
         content: {
           'application/json': components['schemas']['errorMessage'];
-=======
-          'application/json': components['schemas']['error'];
->>>>>>> b0e67328
         };
       };
       /** @description Internal server error */
@@ -465,11 +395,7 @@
       };
     };
   };
-<<<<<<< HEAD
   updateUserMetadata: {
-=======
-  createJob: {
->>>>>>> b0e67328
     parameters: {
       query?: never;
       header?: never;
@@ -481,36 +407,20 @@
     };
     requestBody: {
       content: {
-<<<<<<< HEAD
         'application/json': components['schemas']['userMetadata'];
       };
     };
     responses: {
       /** @description modify user metadata object */
       200: {
-=======
-        'application/json': components['schemas']['createJobPayload'];
-      };
-    };
-    responses: {
-      /** @description Job created successfully */
-      201: {
->>>>>>> b0e67328
-        headers: {
-          [name: string]: unknown;
-        };
-        content: {
-<<<<<<< HEAD
+        headers: {
+          [name: string]: unknown;
+        };
+        content: {
           'application/json': components['schemas']['defaultOkMessage'];
         };
       };
       /** @description Bad parameters input */
-=======
-          'application/json': components['schemas']['createJobResponse'];
-        };
-      };
-      /** @description Invalid request, could not create job */
->>>>>>> b0e67328
       400: {
         headers: {
           [name: string]: unknown;
@@ -519,7 +429,6 @@
           'application/json': components['schemas']['errorMessage'];
         };
       };
-<<<<<<< HEAD
       /** @description No such stage on database */
       404: {
         headers: {
@@ -585,8 +494,6 @@
           'application/json': components['schemas']['errorMessage'];
         };
       };
-=======
->>>>>>> b0e67328
       /** @description Internal server error */
       500: {
         headers: {
@@ -594,7 +501,6 @@
         };
         content: {
           'application/json': components['schemas']['errorMessage'];
-<<<<<<< HEAD
         };
       };
     };
@@ -642,8 +548,15 @@
         };
         content: {
           'application/json': components['schemas']['errorMessage'];
-=======
->>>>>>> b0e67328
+        };
+      };
+      /** @description Internal server error */
+      500: {
+        headers: {
+          [name: string]: unknown;
+        };
+        content: {
+          'application/json': components['schemas']['errorMessage'];
         };
       };
     };
