import type { Logger } from '@map-colonies/js-logger';
import { inject, injectable } from 'tsyringe';
import type { PrismaClient, Priority, JobOperationStatus } from '@prisma/client';
import { Prisma, StageOperationStatus } from '@prisma/client';
import { createActor } from 'xstate';
import { SERVICES } from '@common/constants';
import { StageCreateModel } from '@src/stages/models/models';
import { convertArrayPrismaStageToStageResponse } from '@src/stages/models/helper';
import { errorMessages as commonErrorMessages, InvalidDeletionError, InvalidUpdateError, prismaKnownErrors } from '@common/errors';
import { JobNotFoundError, errorMessages as jobsErrorMessages } from './errors';
import type { JobCreateModel, JobCreateResponse, JobModel, JobFindCriteriaArg, JobPrismaObject } from './models';
import { jobStateMachine, OperationStatusMapper } from './jobStateMachine';

@injectable()
export class JobManager {
  public constructor(
    @inject(SERVICES.LOGGER) private readonly logger: Logger,
    @inject(SERVICES.PRISMA) private readonly prisma: PrismaClient
  ) {}

  public async getJobs(params: JobFindCriteriaArg): Promise<JobModel[]> {
    let queryBody = undefined;

    if (params !== undefined) {
      queryBody = {
        where: {
          AND: {
            jobMode: { equals: params.job_mode },
            name: { equals: params.job_name },
            priority: { equals: params.priority },
            creator: { equals: params.creator },
            creationTime: { gte: params.from_date, lte: params.till_date },
          },
        },
        include: { stage: params.should_return_stages },
      };
    }

    const jobs = await this.prisma.job.findMany(queryBody);

    const result = jobs.map((job) => this.convertPrismaToJobResponse(job));
    return result;
  }

  public async createJob(body: JobCreateModel): Promise<JobCreateResponse> {
    try {
      const createJobActor = createActor(jobStateMachine).start();
      const persistenceSnapshot = createJobActor.getPersistedSnapshot();

      let input = undefined;
      let stagesInput = undefined;
      const { stages: stagesReq, ...bodyInput } = body;

      if (stagesReq !== undefined && stagesReq.length > 0) {
        const stages: StageCreateModel[] = stagesReq;
        stagesInput = stages.map((stage) => {
          const { type, ...rest } = stage;
          const stageFull = Object.assign(rest, { xstate: persistenceSnapshot, name: type, status: StageOperationStatus.CREATED });
          return stageFull;
        });

        input = { ...bodyInput, xstate: persistenceSnapshot, stage: { create: stagesInput } } satisfies Prisma.JobCreateInput;
      } else {
        input = { ...bodyInput, xstate: persistenceSnapshot } satisfies Prisma.JobCreateInput;
      }

      const res = this.convertPrismaToJobResponse(await this.prisma.job.create({ data: input, include: { stage: true } }));

      // todo - will added logic that extract stages on predefined and generated also stages + tasks
      this.logger.debug({ msg: 'Created new job successfully', response: res });
      return res;
    } catch (error) {
      this.logger.error(`Failed creating job with error: ${(error as Error).message}`);
      throw error;
    }
  }

  public async getJobById(jobId: string, includeStages?: boolean): Promise<JobModel> {
    const job = await this.getJobEntityById(jobId, includeStages);

    if (!job) {
      throw new JobNotFoundError(jobsErrorMessages.jobNotFound);
    }

    return this.convertPrismaToJobResponse(job);
  }

  public async updateUserMetadata(jobId: string, userMetadata: Record<string, unknown>): Promise<void> {
    const updateQueryBody = {
      where: {
        id: jobId,
      },
      data: {
        userMetadata,
      },
    };

    try {
      await this.prisma.job.update(updateQueryBody);
    } catch (err) {
      if (err instanceof Prisma.PrismaClientKnownRequestError && err.code === prismaKnownErrors.recordNotFound) {
        throw new JobNotFoundError(jobsErrorMessages.jobNotFound);
      }
      throw err;
    }
  }

  public async updatePriority(jobId: string, priority: Priority): Promise<void> {
    const job = await this.getJobEntityById(jobId);

    if (!job) {
      throw new JobNotFoundError(jobsErrorMessages.jobNotFound);
    }

    if (job.priority === priority) {
      throw new InvalidUpdateError('Priority cannot be updated to the same value.');
    }

    const updateQueryBody = {
      where: {
        id: jobId,
      },
      data: {
        priority,
      },
    };

    await this.prisma.job.update(updateQueryBody);
  }

  public async updateStatus(jobId: string, status: JobOperationStatus): Promise<void> {
    const job = await this.getJobEntityById(jobId);

    if (!job) {
      throw new JobNotFoundError(jobsErrorMessages.jobNotFound);
    }

    const nextStatusChange = OperationStatusMapper[status];
    const updateActor = createActor(jobStateMachine, { snapshot: job.xstate }).start();
    const isValidStatus = updateActor.getSnapshot().can({ type: nextStatusChange });

    if (!isValidStatus) {
      throw new InvalidUpdateError(commonErrorMessages.invalidStatusChange);
    }

    updateActor.send({ type: nextStatusChange });
    const newPersistedSnapshot = updateActor.getPersistedSnapshot();

    const updateQueryBody = {
      where: {
        id: jobId,
      },
      data: {
        status,
        xstate: newPersistedSnapshot,
      },
    };

    await this.prisma.job.update(updateQueryBody);
  }

  public async deleteJob(jobId: string): Promise<void> {
    const job = await this.getJobEntityById(jobId);

    if (!job) {
      throw new JobNotFoundError(jobsErrorMessages.jobNotFound);
    }

    const checkJobStatus = createActor(jobStateMachine, { snapshot: job.xstate }).start();

    if (checkJobStatus.getSnapshot().status !== 'done') {
      throw new InvalidDeletionError(jobsErrorMessages.jobNotInFiniteState);
    }

    const deleteQueryBody = {
      where: {
        id: jobId,
      },
    };

    await this.prisma.job.delete(deleteQueryBody);
  }

  /**
   * This method is used to get a job entity by its id from the database.
   * @param jobId unique identifier of the job.
   * @returns The job entity if found, otherwise null.
   */
  public async getJobEntityById(jobId: string, includeStages?: boolean): Promise<JobPrismaObject | null> {
    const queryBody = {
      where: {
        id: jobId,
      },
      include: { stage: includeStages },
    };

    const job = await this.prisma.job.findUnique(queryBody);

    return job;
  }

<<<<<<< HEAD
  private convertPrismaToJobResponse(prismaObjects: jobPrismaObject): JobModel {
=======
  private convertPrismaToJobResponse(prismaObjects: JobPrismaObject): JobModel {
>>>>>>> 553edf7c
    const { data, creationTime, userMetadata, expirationTime, notifications, updateTime, ttl, xstate, stage, ...rest } = prismaObjects;
    const transformedFields = {
      data: data as Record<string, never>,
      creationTime: creationTime.toISOString(),
      userMetadata: userMetadata as { [key: string]: unknown },
      expirationTime: expirationTime ? expirationTime.toISOString() : undefined,
      notifications: notifications as Record<string, never>,
      updateTime: updateTime.toISOString(),
      ttl: ttl ? ttl.toISOString() : undefined,
      stages: Array.isArray(stage) ? convertArrayPrismaStageToStageResponse(stage) : undefined,
    };

    return Object.assign(rest, transformedFields);
  }
}<|MERGE_RESOLUTION|>--- conflicted
+++ resolved
@@ -199,11 +199,7 @@
     return job;
   }
 
-<<<<<<< HEAD
-  private convertPrismaToJobResponse(prismaObjects: jobPrismaObject): JobModel {
-=======
   private convertPrismaToJobResponse(prismaObjects: JobPrismaObject): JobModel {
->>>>>>> 553edf7c
     const { data, creationTime, userMetadata, expirationTime, notifications, updateTime, ttl, xstate, stage, ...rest } = prismaObjects;
     const transformedFields = {
       data: data as Record<string, never>,
