--- conflicted
+++ resolved
@@ -2,23 +2,13 @@
 import { inject, injectable } from 'tsyringe';
 import { createActor } from 'xstate';
 import { JobMode, Prisma, StageOperationStatus, TaskOperationStatus, type PrismaClient } from '@prismaClient';
-<<<<<<< HEAD
-import { SERVICES } from '@common/constants';
-import { StageManager } from '@src/stages/models/manager';
-import { InvalidUpdateError, prismaKnownErrors } from '@src/common/errors';
-import { StageNotFoundError, errorMessages as stagesErrorMessages } from '@src/stages/models/errors';
-import { taskStateMachine, OperationStatusMapper as TaskOperationStatusMapper } from '@src/tasks/models/taskStateMachine';
-import { JobManager } from '@src/jobs/models/manager';
-import { stageStateMachine } from '@src/stages/models/stageStateMachine';
-=======
 import { SERVICES, XSTATE_DONE_STATE } from '@common/constants';
 import { StageManager } from '@src/stages/models/manager';
 import { InvalidUpdateError, prismaKnownErrors } from '@src/common/errors';
 import { StageNotFoundError, errorMessages as stagesErrorMessages } from '@src/stages/models/errors';
+import { taskStateMachine } from '@src/tasks/models/taskStateMachine';
+import { JobManager } from '@src/jobs/models/manager';
 import { stageStateMachine } from '@src/stages/models/stageStateMachine';
-import { jobStateMachine } from '@src/jobs/models/jobStateMachine';
-import { JobManager } from '@src/jobs/models/manager';
->>>>>>> 9de66131
 import type { TasksFindCriteriaArg, TaskModel, TaskPrismaObject, TaskCreateModel } from './models';
 import { TaskNotFoundError, errorMessages as tasksErrorMessages } from './errors';
 import { convertArrayPrismaTaskToTaskResponse, convertPrismaToTaskResponse } from './helper';
@@ -33,12 +23,7 @@
   ) {}
 
   public async addTasks(stageId: string, tasksPayload: TaskCreateModel[]): Promise<TaskModel[]> {
-<<<<<<< HEAD
     const createTaskActor = createActor(taskStateMachine).start();
-=======
-    // todo - use dedicated state machine for task when will be implemented
-    const createTaskActor = createActor(stageStateMachine).start();
->>>>>>> 9de66131
     const persistenceSnapshot = createTaskActor.getPersistedSnapshot();
 
     const stage = await this.stageManager.getStageEntityById(stageId);
@@ -48,17 +33,10 @@
       throw new StageNotFoundError(stagesErrorMessages.stageNotFound);
     }
 
-<<<<<<< HEAD
     const checkStageStatus = createActor(stageStateMachine, { snapshot: stage.xstate }).start();
 
     // can't add tasks to finite stages (final states)
-    if (checkStageStatus.getSnapshot().status === 'done') {
-=======
-    const checkStageStatus = createActor(jobStateMachine, { snapshot: stage.xstate }).start();
-
-    // can't add tasks to finite stages (final states)
     if (checkStageStatus.getSnapshot().status === XSTATE_DONE_STATE) {
->>>>>>> 9de66131
       this.logger.error(`Failed adding tasks to stage, not allowed on finite state of stage`);
       throw new InvalidUpdateError(stagesErrorMessages.stageAlreadyFinishedTasksError);
     }
