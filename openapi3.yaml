--- conflicted
+++ resolved
@@ -549,11 +549,7 @@
       - $ref: '#/components/parameters/stageId'
     get:
       operationId: getTasksByStageId
-<<<<<<< HEAD
-      summary: Get task by stage ID
-=======
       summary: Get tasks by stage ID
->>>>>>> 553edf7c
       responses:
         '200':
           description: Requested tasks array by provided stage identifier
@@ -583,7 +579,6 @@
                 $ref: '#/components/schemas/errorMessage'
       tags:
         - stages
-<<<<<<< HEAD
     post:
       operationId: addTasks
       summary: Adds tasks to the end of a  existing stage
@@ -626,8 +621,6 @@
             application/json:
               schema:
                 $ref: '#/components/schemas/errorMessage'
-=======
->>>>>>> 553edf7c
   /tasks:
     parameters:
       - $ref: '#/components/parameters/paramStageId'
@@ -637,11 +630,7 @@
       - $ref: '#/components/parameters/paramsTaskStatus'
     get:
       operationId: getTasksByCriteria
-<<<<<<< HEAD
-      summary: Get task by criteria
-=======
       summary: Get tasks by criteria
->>>>>>> 553edf7c
       responses:
         '200':
           description: Requested tasks array by provided query params
@@ -709,11 +698,7 @@
       operationId: updateTaskUserMetadata
       parameters:
         - $ref: '#/components/parameters/taskId'
-<<<<<<< HEAD
-      summary: update user metadata object
-=======
       summary: Update user metadata object
->>>>>>> 553edf7c
       tags:
         - tasks
       requestBody:
@@ -837,7 +822,6 @@
       required: false
       schema:
         $ref: '#/components/schemas/returnStage'
-<<<<<<< HEAD
     includeTasks:
       in: query
       name: should_return_tasks
@@ -845,9 +829,6 @@
       required: false
       schema:
         $ref: '#/components/schemas/returnTask'
-=======
-
->>>>>>> 553edf7c
     paramStageId:
       in: query
       name: stage_id
@@ -884,16 +865,6 @@
       required: false
       schema:
         $ref: '#/components/schemas/taskType'
-<<<<<<< HEAD
-=======
-    # jobName:
-    #   in: path
-    #   name: jobName
-    #   description: the type of the job
-    #   required: true
-    #   schema:
-    #     $ref: '#/components/schemas/jobName'
->>>>>>> 553edf7c
   schemas:
     creationTime:
       type: string
@@ -1128,7 +1099,6 @@
     taskPayload:
       type: object
       additionalProperties: true
-<<<<<<< HEAD
     createStageWithTasksPayload:
       allOf:
         - $ref: '#/components/schemas/createStagePayload'
@@ -1139,25 +1109,19 @@
               items:
                 $ref: '#/components/schemas/createTaskPayload'
     createTaskPayload:
-=======
-    # createTaskPayload:
-    #   type: object
-    #   properties:
-    #     type:
-    #       $ref: '#/components/schemas/taskType'
-    #     data:
-    #       $ref: '#/components/schemas/taskPayload'
-    #     stageId:
-    #       $ref: '#/components/schemas/stageId'
-    #     userMetadata:
-    #       $ref: '#/components/schemas/userMetadata'
-    #   required:
-    #     - data
-    #     - type
-    #     - stageId
-    #   additionalProperties: false
+      type: object
+      properties:
+        type:
+          $ref: '#/components/schemas/taskType'
+        data:
+          $ref: '#/components/schemas/taskPayload'
+        userMetadata:
+          $ref: '#/components/schemas/userMetadata'
+      required:
+        - data
+        - type
+      additionalProperties: false
     taskResponse:
->>>>>>> 553edf7c
       type: object
       properties:
         id:
@@ -1166,24 +1130,6 @@
           $ref: '#/components/schemas/taskType'
         data:
           $ref: '#/components/schemas/taskPayload'
-<<<<<<< HEAD
-        userMetadata:
-          $ref: '#/components/schemas/userMetadata'
-      required:
-        - data
-        - type
-      additionalProperties: false
-    taskResponse:
-      type: object
-      properties:
-        id:
-          $ref: '#/components/schemas/taskId'
-        type:
-          $ref: '#/components/schemas/taskType'
-        data:
-          $ref: '#/components/schemas/taskPayload'
-=======
->>>>>>> 553edf7c
         stageId:
           $ref: '#/components/schemas/stageId'
         userMetadata:
